package org.keycloak.services.managers;

import org.jboss.resteasy.jose.Base64Url;
import org.jboss.resteasy.jose.jws.JWSBuilder;
import org.jboss.resteasy.jwt.JsonSerialization;
import org.jboss.resteasy.logging.Logger;
import org.keycloak.models.ApplicationModel;
import org.keycloak.models.Constants;
import org.keycloak.models.RealmModel;
import org.keycloak.models.RoleModel;
import org.keycloak.models.UserModel;
import org.keycloak.representations.SkeletonKeyScope;
import org.keycloak.representations.SkeletonKeyToken;

import javax.ws.rs.core.MultivaluedMap;
import java.io.IOException;
import java.io.UnsupportedEncodingException;
<<<<<<< HEAD
import java.util.List;
import java.util.Map;
import java.util.Set;
=======
import java.util.*;
>>>>>>> a69064c9
import java.util.concurrent.ConcurrentHashMap;

/**
 * Stateful object that creates tokens and manages oauth access codes
 *
 * @author <a href="mailto:bill@burkecentral.com">Bill Burke</a>
 * @version $Revision: 1 $
 */
public class TokenManager {
    protected static final Logger logger = Logger.getLogger(TokenManager.class);

    protected Map<String, AccessCodeEntry> accessCodeMap = new ConcurrentHashMap<String, AccessCodeEntry>();

    public void clearAccessCodes() {
        accessCodeMap.clear();
    }

    public AccessCodeEntry getAccessCode(String key) {
        return accessCodeMap.get(key);
    }

    public AccessCodeEntry pullAccessCode(String key) {
        return accessCodeMap.remove(key);
    }


    public AccessCodeEntry createAccessCode(String scopeParam, String state, String redirect, RealmModel realm, UserModel client, UserModel user) {
        AccessCodeEntry code = new AccessCodeEntry();
        SkeletonKeyScope scopeMap = null;
        if (scopeParam != null) scopeMap = decodeScope(scopeParam);
        List<RoleModel> realmRolesRequested = code.getRealmRolesRequested();
        MultivaluedMap<String, RoleModel> resourceRolesRequested = code.getResourceRolesRequested();
        Set<String> realmMapping = realm.getRoleMappingValues(user);
        realmMapping.addAll(realm.getDefaultRoles());

        if (realmMapping != null && realmMapping.size() > 0 && (scopeMap == null || scopeMap.containsKey("realm"))) {
            Set<String> scope = realm.getScopeMappingValues(client);
            if (scope.size() > 0) {
                Set<String> scopeRequest = null;
                if (scopeMap != null) {
                    if (scopeRequest == null) {
                        scopeRequest = new HashSet<String>();
                    }
                    scopeRequest.addAll(scopeMap.get("realm"));
                    if (scopeRequest.contains(Constants.WILDCARD_ROLE)) scopeRequest = null;
                }
                for (String role : realmMapping) {
                    if (
                            (scopeRequest == null || scopeRequest.contains(role)) &&
                                    (scope.contains("*") || scope.contains(role))
                            )
                        realmRolesRequested.add(realm.getRole(role));
                }
            }
        }
        for (ApplicationModel resource : realm.getApplications()) {
            Set<String> mapping = resource.getRoleMappingValues(user);
            mapping.addAll(resource.getDefaultRoles());

            if (mapping != null && mapping.size() > 0 && (scopeMap == null || scopeMap.containsKey(resource.getName()))) {
                Set<String> scope = resource.getScopeMappingValues(client);
                if (scope.size() > 0) {
                    Set<String> scopeRequest = null;
                    if (scopeMap != null) {
                        if (scopeRequest == null) {
                            scopeRequest = new HashSet<String>();
                        }
                        scopeRequest.addAll(scopeMap.get(resource.getName()));
                        if (scopeRequest.contains(Constants.WILDCARD_ROLE)) scopeRequest = null;
                    }
                    for (String role : mapping) {
                        if (
                                (scopeRequest == null || scopeRequest.contains(role)) &&
                                        (scope.contains("*") || scope.contains(role))
                                )
                            resourceRolesRequested.add(resource.getName(), resource.getRole(role));
                    }
                }
            }
        }


        createToken(code, realm, client, user);
        code.setRealm(realm);
        code.setExpiration((System.currentTimeMillis() / 1000) + realm.getAccessCodeLifespan());
        code.setClient(client);
        code.setUser(user);
        code.setState(state);
        code.setRedirectUri(redirect);
        accessCodeMap.put(code.getId(), code);
        String accessCode = null;
        try {
            accessCode = new JWSBuilder().content(code.getId().getBytes("UTF-8")).rsa256(realm.getPrivateKey());
        } catch (UnsupportedEncodingException e) {
            throw new RuntimeException(e);
        }
        code.setCode(accessCode);
        return code;
    }

    protected SkeletonKeyToken initToken(RealmModel realm, UserModel client, UserModel user) {
        SkeletonKeyToken token = new SkeletonKeyToken();
        token.id(RealmManager.generateId());
        token.principal(user.getLoginName());
        token.audience(realm.getName());
        token.issuedNow();
        token.issuedFor(client.getLoginName());
        if (realm.getTokenLifespan() > 0) {
            token.expiration((System.currentTimeMillis() / 1000) + realm.getTokenLifespan());
        }
        Set<String> allowedOrigins = client.getWebOrigins();
        if (allowedOrigins != null) {
            token.setAllowedOrigins(allowedOrigins);
        }
        return token;
    }

    protected void createToken(AccessCodeEntry accessCodeEntry, RealmModel realm, UserModel client, UserModel user) {

        SkeletonKeyToken token = initToken(realm, client, user);

        if (accessCodeEntry.getRealmRolesRequested().size() > 0) {
            SkeletonKeyToken.Access access = new SkeletonKeyToken.Access();
            for (RoleModel role : accessCodeEntry.getRealmRolesRequested()) {
                access.addRole(role.getName());
            }
            token.setRealmAccess(access);
        }

        if (accessCodeEntry.getResourceRolesRequested().size() > 0) {
            Map<String, ApplicationModel> resourceMap = realm.getApplicationNameMap();
            for (String resourceName : accessCodeEntry.getResourceRolesRequested().keySet()) {
                ApplicationModel resource = resourceMap.get(resourceName);
                SkeletonKeyToken.Access access = token.addAccess(resourceName).verifyCaller(resource.isSurrogateAuthRequired());
                for (RoleModel role : accessCodeEntry.getResourceRolesRequested().get(resourceName)) {
                    access.addRole(role.getName());
                }
            }
        }
        accessCodeEntry.setToken(token);
    }

    public String encodeScope(SkeletonKeyScope scope) {
        String token = null;
        try {
            token = JsonSerialization.toString(scope, false);
        } catch (Exception e) {
            throw new RuntimeException(e);
        }
        return Base64Url.encode(token.getBytes());
    }

    public SkeletonKeyScope decodeScope(String scopeParam) {
        SkeletonKeyScope scope = null;
        byte[] bytes = Base64Url.decode(scopeParam);
        try {
            scope = JsonSerialization.fromBytes(SkeletonKeyScope.class, bytes);
        } catch (IOException e) {
            throw new RuntimeException(e);
        }
        return scope;
    }


    public SkeletonKeyToken createAccessToken(RealmModel realm, UserModel user) {
        List<ApplicationModel> resources = realm.getApplications();
        SkeletonKeyToken token = new SkeletonKeyToken();
        token.id(RealmManager.generateId());
        token.issuedNow();
        token.principal(user.getLoginName());
        token.audience(realm.getId());
        if (realm.getTokenLifespan() > 0) {
            token.expiration((System.currentTimeMillis() / 1000) + realm.getTokenLifespan());
        }

        Set<String> realmMapping = realm.getRoleMappingValues(user);
        realmMapping.addAll(realm.getDefaultRoles());

        if (realmMapping != null && realmMapping.size() > 0) {
            SkeletonKeyToken.Access access = new SkeletonKeyToken.Access();
            for (String role : realmMapping) {
                access.addRole(role);
            }
            token.setRealmAccess(access);
        }
        if (resources != null) {
            for (ApplicationModel resource : resources) {
                Set<String> mapping = resource.getRoleMappingValues(user);
                mapping.addAll(resource.getDefaultRoles());

                if (mapping == null) continue;
                SkeletonKeyToken.Access access = token.addAccess(resource.getName())
                        .verifyCaller(resource.isSurrogateAuthRequired());
                for (String role : mapping) {
                    access.addRole(role);
                }
            }
        }
        return token;
    }


    public String encodeToken(RealmModel realm, Object token) {
        byte[] tokenBytes = null;
        try {
            tokenBytes = JsonSerialization.toByteArray(token, false);
        } catch (Exception e) {
            throw new RuntimeException(e);
        }
        String encodedToken = new JWSBuilder()
                .content(tokenBytes)
                .rsa256(realm.getPrivateKey());
        return encodedToken;
    }
}
<|MERGE_RESOLUTION|>--- conflicted
+++ resolved
@@ -1,239 +1,232 @@
-package org.keycloak.services.managers;
-
-import org.jboss.resteasy.jose.Base64Url;
-import org.jboss.resteasy.jose.jws.JWSBuilder;
-import org.jboss.resteasy.jwt.JsonSerialization;
-import org.jboss.resteasy.logging.Logger;
-import org.keycloak.models.ApplicationModel;
-import org.keycloak.models.Constants;
-import org.keycloak.models.RealmModel;
-import org.keycloak.models.RoleModel;
-import org.keycloak.models.UserModel;
-import org.keycloak.representations.SkeletonKeyScope;
-import org.keycloak.representations.SkeletonKeyToken;
-
-import javax.ws.rs.core.MultivaluedMap;
-import java.io.IOException;
-import java.io.UnsupportedEncodingException;
-<<<<<<< HEAD
-import java.util.List;
-import java.util.Map;
-import java.util.Set;
-=======
-import java.util.*;
->>>>>>> a69064c9
-import java.util.concurrent.ConcurrentHashMap;
-
-/**
- * Stateful object that creates tokens and manages oauth access codes
- *
- * @author <a href="mailto:bill@burkecentral.com">Bill Burke</a>
- * @version $Revision: 1 $
- */
-public class TokenManager {
-    protected static final Logger logger = Logger.getLogger(TokenManager.class);
-
-    protected Map<String, AccessCodeEntry> accessCodeMap = new ConcurrentHashMap<String, AccessCodeEntry>();
-
-    public void clearAccessCodes() {
-        accessCodeMap.clear();
-    }
-
-    public AccessCodeEntry getAccessCode(String key) {
-        return accessCodeMap.get(key);
-    }
-
-    public AccessCodeEntry pullAccessCode(String key) {
-        return accessCodeMap.remove(key);
-    }
-
-
-    public AccessCodeEntry createAccessCode(String scopeParam, String state, String redirect, RealmModel realm, UserModel client, UserModel user) {
-        AccessCodeEntry code = new AccessCodeEntry();
-        SkeletonKeyScope scopeMap = null;
-        if (scopeParam != null) scopeMap = decodeScope(scopeParam);
-        List<RoleModel> realmRolesRequested = code.getRealmRolesRequested();
-        MultivaluedMap<String, RoleModel> resourceRolesRequested = code.getResourceRolesRequested();
-        Set<String> realmMapping = realm.getRoleMappingValues(user);
-        realmMapping.addAll(realm.getDefaultRoles());
-
-        if (realmMapping != null && realmMapping.size() > 0 && (scopeMap == null || scopeMap.containsKey("realm"))) {
-            Set<String> scope = realm.getScopeMappingValues(client);
-            if (scope.size() > 0) {
-                Set<String> scopeRequest = null;
-                if (scopeMap != null) {
-                    if (scopeRequest == null) {
-                        scopeRequest = new HashSet<String>();
-                    }
-                    scopeRequest.addAll(scopeMap.get("realm"));
-                    if (scopeRequest.contains(Constants.WILDCARD_ROLE)) scopeRequest = null;
-                }
-                for (String role : realmMapping) {
-                    if (
-                            (scopeRequest == null || scopeRequest.contains(role)) &&
-                                    (scope.contains("*") || scope.contains(role))
-                            )
-                        realmRolesRequested.add(realm.getRole(role));
-                }
-            }
-        }
-        for (ApplicationModel resource : realm.getApplications()) {
-            Set<String> mapping = resource.getRoleMappingValues(user);
-            mapping.addAll(resource.getDefaultRoles());
-
-            if (mapping != null && mapping.size() > 0 && (scopeMap == null || scopeMap.containsKey(resource.getName()))) {
-                Set<String> scope = resource.getScopeMappingValues(client);
-                if (scope.size() > 0) {
-                    Set<String> scopeRequest = null;
-                    if (scopeMap != null) {
-                        if (scopeRequest == null) {
-                            scopeRequest = new HashSet<String>();
-                        }
-                        scopeRequest.addAll(scopeMap.get(resource.getName()));
-                        if (scopeRequest.contains(Constants.WILDCARD_ROLE)) scopeRequest = null;
-                    }
-                    for (String role : mapping) {
-                        if (
-                                (scopeRequest == null || scopeRequest.contains(role)) &&
-                                        (scope.contains("*") || scope.contains(role))
-                                )
-                            resourceRolesRequested.add(resource.getName(), resource.getRole(role));
-                    }
-                }
-            }
-        }
-
-
-        createToken(code, realm, client, user);
-        code.setRealm(realm);
-        code.setExpiration((System.currentTimeMillis() / 1000) + realm.getAccessCodeLifespan());
-        code.setClient(client);
-        code.setUser(user);
-        code.setState(state);
-        code.setRedirectUri(redirect);
-        accessCodeMap.put(code.getId(), code);
-        String accessCode = null;
-        try {
-            accessCode = new JWSBuilder().content(code.getId().getBytes("UTF-8")).rsa256(realm.getPrivateKey());
-        } catch (UnsupportedEncodingException e) {
-            throw new RuntimeException(e);
-        }
-        code.setCode(accessCode);
-        return code;
-    }
-
-    protected SkeletonKeyToken initToken(RealmModel realm, UserModel client, UserModel user) {
-        SkeletonKeyToken token = new SkeletonKeyToken();
-        token.id(RealmManager.generateId());
-        token.principal(user.getLoginName());
-        token.audience(realm.getName());
-        token.issuedNow();
-        token.issuedFor(client.getLoginName());
-        if (realm.getTokenLifespan() > 0) {
-            token.expiration((System.currentTimeMillis() / 1000) + realm.getTokenLifespan());
-        }
-        Set<String> allowedOrigins = client.getWebOrigins();
-        if (allowedOrigins != null) {
-            token.setAllowedOrigins(allowedOrigins);
-        }
-        return token;
-    }
-
-    protected void createToken(AccessCodeEntry accessCodeEntry, RealmModel realm, UserModel client, UserModel user) {
-
-        SkeletonKeyToken token = initToken(realm, client, user);
-
-        if (accessCodeEntry.getRealmRolesRequested().size() > 0) {
-            SkeletonKeyToken.Access access = new SkeletonKeyToken.Access();
-            for (RoleModel role : accessCodeEntry.getRealmRolesRequested()) {
-                access.addRole(role.getName());
-            }
-            token.setRealmAccess(access);
-        }
-
-        if (accessCodeEntry.getResourceRolesRequested().size() > 0) {
-            Map<String, ApplicationModel> resourceMap = realm.getApplicationNameMap();
-            for (String resourceName : accessCodeEntry.getResourceRolesRequested().keySet()) {
-                ApplicationModel resource = resourceMap.get(resourceName);
-                SkeletonKeyToken.Access access = token.addAccess(resourceName).verifyCaller(resource.isSurrogateAuthRequired());
-                for (RoleModel role : accessCodeEntry.getResourceRolesRequested().get(resourceName)) {
-                    access.addRole(role.getName());
-                }
-            }
-        }
-        accessCodeEntry.setToken(token);
-    }
-
-    public String encodeScope(SkeletonKeyScope scope) {
-        String token = null;
-        try {
-            token = JsonSerialization.toString(scope, false);
-        } catch (Exception e) {
-            throw new RuntimeException(e);
-        }
-        return Base64Url.encode(token.getBytes());
-    }
-
-    public SkeletonKeyScope decodeScope(String scopeParam) {
-        SkeletonKeyScope scope = null;
-        byte[] bytes = Base64Url.decode(scopeParam);
-        try {
-            scope = JsonSerialization.fromBytes(SkeletonKeyScope.class, bytes);
-        } catch (IOException e) {
-            throw new RuntimeException(e);
-        }
-        return scope;
-    }
-
-
-    public SkeletonKeyToken createAccessToken(RealmModel realm, UserModel user) {
-        List<ApplicationModel> resources = realm.getApplications();
-        SkeletonKeyToken token = new SkeletonKeyToken();
-        token.id(RealmManager.generateId());
-        token.issuedNow();
-        token.principal(user.getLoginName());
-        token.audience(realm.getId());
-        if (realm.getTokenLifespan() > 0) {
-            token.expiration((System.currentTimeMillis() / 1000) + realm.getTokenLifespan());
-        }
-
-        Set<String> realmMapping = realm.getRoleMappingValues(user);
-        realmMapping.addAll(realm.getDefaultRoles());
-
-        if (realmMapping != null && realmMapping.size() > 0) {
-            SkeletonKeyToken.Access access = new SkeletonKeyToken.Access();
-            for (String role : realmMapping) {
-                access.addRole(role);
-            }
-            token.setRealmAccess(access);
-        }
-        if (resources != null) {
-            for (ApplicationModel resource : resources) {
-                Set<String> mapping = resource.getRoleMappingValues(user);
-                mapping.addAll(resource.getDefaultRoles());
-
-                if (mapping == null) continue;
-                SkeletonKeyToken.Access access = token.addAccess(resource.getName())
-                        .verifyCaller(resource.isSurrogateAuthRequired());
-                for (String role : mapping) {
-                    access.addRole(role);
-                }
-            }
-        }
-        return token;
-    }
-
-
-    public String encodeToken(RealmModel realm, Object token) {
-        byte[] tokenBytes = null;
-        try {
-            tokenBytes = JsonSerialization.toByteArray(token, false);
-        } catch (Exception e) {
-            throw new RuntimeException(e);
-        }
-        String encodedToken = new JWSBuilder()
-                .content(tokenBytes)
-                .rsa256(realm.getPrivateKey());
-        return encodedToken;
-    }
-}
+package org.keycloak.services.managers;
+
+import org.jboss.resteasy.jose.Base64Url;
+import org.jboss.resteasy.jose.jws.JWSBuilder;
+import org.jboss.resteasy.jwt.JsonSerialization;
+import org.jboss.resteasy.logging.Logger;
+import org.keycloak.models.ApplicationModel;
+import org.keycloak.models.Constants;
+import org.keycloak.models.RealmModel;
+import org.keycloak.models.RoleModel;
+import org.keycloak.models.UserModel;
+import org.keycloak.representations.SkeletonKeyScope;
+import org.keycloak.representations.SkeletonKeyToken;
+
+import javax.ws.rs.core.MultivaluedMap;
+import java.io.IOException;
+import java.io.UnsupportedEncodingException;
+import java.util.HashSet;
+import java.util.List;
+import java.util.Map;
+import java.util.Set;
+import java.util.concurrent.ConcurrentHashMap;
+
+/**
+ * Stateful object that creates tokens and manages oauth access codes
+ *
+ * @author <a href="mailto:bill@burkecentral.com">Bill Burke</a>
+ * @version $Revision: 1 $
+ */
+public class TokenManager {
+    protected static final Logger logger = Logger.getLogger(TokenManager.class);
+
+    protected Map<String, AccessCodeEntry> accessCodeMap = new ConcurrentHashMap<String, AccessCodeEntry>();
+
+    public void clearAccessCodes() {
+        accessCodeMap.clear();
+    }
+
+    public AccessCodeEntry getAccessCode(String key) {
+        return accessCodeMap.get(key);
+    }
+
+    public AccessCodeEntry pullAccessCode(String key) {
+        return accessCodeMap.remove(key);
+    }
+
+
+    public AccessCodeEntry createAccessCode(String scopeParam, String state, String redirect, RealmModel realm, UserModel client, UserModel user) {
+        AccessCodeEntry code = new AccessCodeEntry();
+        SkeletonKeyScope scopeMap = null;
+        if (scopeParam != null) scopeMap = decodeScope(scopeParam);
+        List<RoleModel> realmRolesRequested = code.getRealmRolesRequested();
+        MultivaluedMap<String, RoleModel> resourceRolesRequested = code.getResourceRolesRequested();
+        Set<String> realmMapping = realm.getRoleMappingValues(user);
+        realmMapping.addAll(realm.getDefaultRoles());
+
+        if (realmMapping != null && realmMapping.size() > 0 && (scopeMap == null || scopeMap.containsKey("realm"))) {
+            Set<String> scope = realm.getScopeMappingValues(client);
+            if (scope.size() > 0) {
+                Set<String> scopeRequest = null;
+                if (scopeMap != null) {
+                    if (scopeRequest == null) {
+                        scopeRequest = new HashSet<String>();
+                    }
+                    scopeRequest.addAll(scopeMap.get("realm"));
+                    if (scopeRequest.contains(Constants.WILDCARD_ROLE)) scopeRequest = null;
+                }
+                for (String role : realmMapping) {
+                    if (
+                            (scopeRequest == null || scopeRequest.contains(role)) &&
+                                    (scope.contains("*") || scope.contains(role))
+                            )
+                        realmRolesRequested.add(realm.getRole(role));
+                }
+            }
+        }
+        for (ApplicationModel resource : realm.getApplications()) {
+            Set<String> mapping = resource.getRoleMappingValues(user);
+            mapping.addAll(resource.getDefaultRoles());
+            if (mapping != null && mapping.size() > 0 && (scopeMap == null || scopeMap.containsKey(resource.getName()))) {
+                Set<String> scope = resource.getScopeMappingValues(client);
+                if (scope.size() > 0) {
+                    Set<String> scopeRequest = null;
+                    if (scopeMap != null) {
+                        if (scopeRequest == null) {
+                            scopeRequest = new HashSet<String>();
+                        }
+                        scopeRequest.addAll(scopeMap.get(resource.getName()));
+                        if (scopeRequest.contains(Constants.WILDCARD_ROLE)) scopeRequest = null;
+                    }
+                    for (String role : mapping) {
+                        if (
+                                (scopeRequest == null || scopeRequest.contains(role)) &&
+                                        (scope.contains("*") || scope.contains(role))
+                                )
+                            resourceRolesRequested.add(resource.getName(), resource.getRole(role));
+                    }
+                }
+            }
+        }
+
+
+        createToken(code, realm, client, user);
+        code.setRealm(realm);
+        code.setExpiration((System.currentTimeMillis() / 1000) + realm.getAccessCodeLifespan());
+        code.setClient(client);
+        code.setUser(user);
+        code.setState(state);
+        code.setRedirectUri(redirect);
+        accessCodeMap.put(code.getId(), code);
+        String accessCode = null;
+        try {
+            accessCode = new JWSBuilder().content(code.getId().getBytes("UTF-8")).rsa256(realm.getPrivateKey());
+        } catch (UnsupportedEncodingException e) {
+            throw new RuntimeException(e);
+        }
+        code.setCode(accessCode);
+        return code;
+    }
+
+    protected SkeletonKeyToken initToken(RealmModel realm, UserModel client, UserModel user) {
+        SkeletonKeyToken token = new SkeletonKeyToken();
+        token.id(RealmManager.generateId());
+        token.principal(user.getLoginName());
+        token.audience(realm.getName());
+        token.issuedNow();
+        token.issuedFor(client.getLoginName());
+        if (realm.getTokenLifespan() > 0) {
+            token.expiration((System.currentTimeMillis() / 1000) + realm.getTokenLifespan());
+        }
+        Set<String> allowedOrigins = client.getWebOrigins();
+        if (allowedOrigins != null) {
+            token.setAllowedOrigins(allowedOrigins);
+        }
+        return token;
+    }
+
+    protected void createToken(AccessCodeEntry accessCodeEntry, RealmModel realm, UserModel client, UserModel user) {
+
+        SkeletonKeyToken token = initToken(realm, client, user);
+
+        if (accessCodeEntry.getRealmRolesRequested().size() > 0) {
+            SkeletonKeyToken.Access access = new SkeletonKeyToken.Access();
+            for (RoleModel role : accessCodeEntry.getRealmRolesRequested()) {
+                access.addRole(role.getName());
+            }
+            token.setRealmAccess(access);
+        }
+
+        if (accessCodeEntry.getResourceRolesRequested().size() > 0) {
+            Map<String, ApplicationModel> resourceMap = realm.getApplicationNameMap();
+            for (String resourceName : accessCodeEntry.getResourceRolesRequested().keySet()) {
+                ApplicationModel resource = resourceMap.get(resourceName);
+                SkeletonKeyToken.Access access = token.addAccess(resourceName).verifyCaller(resource.isSurrogateAuthRequired());
+                for (RoleModel role : accessCodeEntry.getResourceRolesRequested().get(resourceName)) {
+                    access.addRole(role.getName());
+                }
+            }
+        }
+        accessCodeEntry.setToken(token);
+    }
+
+    public String encodeScope(SkeletonKeyScope scope) {
+        String token = null;
+        try {
+            token = JsonSerialization.toString(scope, false);
+        } catch (Exception e) {
+            throw new RuntimeException(e);
+        }
+        return Base64Url.encode(token.getBytes());
+    }
+
+    public SkeletonKeyScope decodeScope(String scopeParam) {
+        SkeletonKeyScope scope = null;
+        byte[] bytes = Base64Url.decode(scopeParam);
+        try {
+            scope = JsonSerialization.fromBytes(SkeletonKeyScope.class, bytes);
+        } catch (IOException e) {
+            throw new RuntimeException(e);
+        }
+        return scope;
+    }
+
+
+    public SkeletonKeyToken createAccessToken(RealmModel realm, UserModel user) {
+        List<ApplicationModel> resources = realm.getApplications();
+        SkeletonKeyToken token = new SkeletonKeyToken();
+        token.id(RealmManager.generateId());
+        token.issuedNow();
+        token.principal(user.getLoginName());
+        token.audience(realm.getId());
+        if (realm.getTokenLifespan() > 0) {
+            token.expiration((System.currentTimeMillis() / 1000) + realm.getTokenLifespan());
+        }
+
+        Set<String> realmMapping = realm.getRoleMappingValues(user);
+
+        if (realmMapping != null && realmMapping.size() > 0) {
+            SkeletonKeyToken.Access access = new SkeletonKeyToken.Access();
+            for (String role : realmMapping) {
+                access.addRole(role);
+            }
+            token.setRealmAccess(access);
+        }
+        if (resources != null) {
+            for (ApplicationModel resource : resources) {
+                Set<String> mapping = resource.getRoleMappingValues(user);
+                if (mapping == null) continue;
+                SkeletonKeyToken.Access access = token.addAccess(resource.getName())
+                        .verifyCaller(resource.isSurrogateAuthRequired());
+                for (String role : mapping) {
+                    access.addRole(role);
+                }
+            }
+        }
+        return token;
+    }
+
+
+    public String encodeToken(RealmModel realm, Object token) {
+        byte[] tokenBytes = null;
+        try {
+            tokenBytes = JsonSerialization.toByteArray(token, false);
+        } catch (Exception e) {
+            throw new RuntimeException(e);
+        }
+        String encodedToken = new JWSBuilder()
+                .content(tokenBytes)
+                .rsa256(realm.getPrivateKey());
+        return encodedToken;
+    }
+}