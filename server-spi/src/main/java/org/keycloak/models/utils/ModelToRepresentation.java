/*
 * Copyright 2016 Red Hat, Inc. and/or its affiliates
 * and other contributors as indicated by the @author tags.
 *
 * Licensed under the Apache License, Version 2.0 (the "License");
 * you may not use this file except in compliance with the License.
 * You may obtain a copy of the License at
 *
 * http://www.apache.org/licenses/LICENSE-2.0
 *
 * Unless required by applicable law or agreed to in writing, software
 * distributed under the License is distributed on an "AS IS" BASIS,
 * WITHOUT WARRANTIES OR CONDITIONS OF ANY KIND, either express or implied.
 * See the License for the specific language governing permissions and
 * limitations under the License.
 */

package org.keycloak.models.utils;

import org.keycloak.authorization.AuthorizationProvider;
import org.keycloak.authorization.model.Policy;
import org.keycloak.authorization.model.Resource;
import org.keycloak.authorization.model.ResourceServer;
import org.keycloak.authorization.model.Scope;
import org.keycloak.authorization.store.PolicyStore;
import org.keycloak.authorization.store.ResourceStore;
import org.keycloak.authorization.store.StoreFactory;
import org.keycloak.common.util.MultivaluedHashMap;
import org.keycloak.common.util.Time;
import org.keycloak.component.ComponentModel;
import org.keycloak.credential.CredentialModel;
import org.keycloak.events.Event;
import org.keycloak.events.admin.AdminEvent;
import org.keycloak.events.admin.AuthDetails;
import org.keycloak.models.AuthenticationExecutionModel;
import org.keycloak.models.AuthenticationFlowModel;
import org.keycloak.models.AuthenticatorConfigModel;
import org.keycloak.models.ClientModel;
import org.keycloak.models.ClientSessionModel;
import org.keycloak.models.ClientTemplateModel;
import org.keycloak.models.FederatedIdentityModel;
import org.keycloak.models.GroupModel;
import org.keycloak.models.IdentityProviderMapperModel;
import org.keycloak.models.IdentityProviderModel;
import org.keycloak.models.KeycloakSession;
import org.keycloak.models.ModelException;
import org.keycloak.models.OTPPolicy;
import org.keycloak.models.ProtocolMapperModel;
import org.keycloak.models.RealmModel;
import org.keycloak.models.RequiredActionProviderModel;
import org.keycloak.models.RequiredCredentialModel;
import org.keycloak.models.RoleModel;
import org.keycloak.models.UserConsentModel;
import org.keycloak.models.UserCredentialModel;
import org.keycloak.models.UserFederationMapperModel;
import org.keycloak.models.UserFederationProviderModel;
import org.keycloak.models.UserModel;
import org.keycloak.models.UserSessionModel;
import org.keycloak.provider.ProviderConfigProperty;
import org.keycloak.representations.idm.AdminEventRepresentation;
import org.keycloak.representations.idm.AuthDetailsRepresentation;
import org.keycloak.representations.idm.AuthenticationExecutionExportRepresentation;
import org.keycloak.representations.idm.AuthenticationFlowRepresentation;
import org.keycloak.representations.idm.AuthenticatorConfigRepresentation;
import org.keycloak.representations.idm.ClientRepresentation;
import org.keycloak.representations.idm.ClientTemplateRepresentation;
import org.keycloak.representations.idm.ComponentRepresentation;
import org.keycloak.representations.idm.ConfigPropertyRepresentation;
import org.keycloak.representations.idm.CredentialRepresentation;
import org.keycloak.representations.idm.EventRepresentation;
import org.keycloak.representations.idm.FederatedIdentityRepresentation;
import org.keycloak.representations.idm.GroupRepresentation;
import org.keycloak.representations.idm.IdentityProviderMapperRepresentation;
import org.keycloak.representations.idm.IdentityProviderRepresentation;
import org.keycloak.representations.idm.ProtocolMapperRepresentation;
import org.keycloak.representations.idm.RealmEventsConfigRepresentation;
import org.keycloak.representations.idm.RealmRepresentation;
import org.keycloak.representations.idm.RequiredActionProviderRepresentation;
import org.keycloak.representations.idm.RoleRepresentation;
import org.keycloak.representations.idm.UserConsentRepresentation;
import org.keycloak.representations.idm.UserFederationMapperRepresentation;
import org.keycloak.representations.idm.UserFederationProviderRepresentation;
import org.keycloak.representations.idm.UserRepresentation;
import org.keycloak.representations.idm.UserSessionRepresentation;
import org.keycloak.representations.idm.authorization.PolicyRepresentation;
import org.keycloak.representations.idm.authorization.ResourceOwnerRepresentation;
import org.keycloak.representations.idm.authorization.ResourceRepresentation;
import org.keycloak.representations.idm.authorization.ResourceServerRepresentation;
import org.keycloak.representations.idm.authorization.ScopeRepresentation;
import org.keycloak.util.JsonSerialization;

import java.io.IOException;
import java.util.ArrayList;
import java.util.Arrays;
import java.util.Collections;
import java.util.Comparator;
import java.util.HashMap;
import java.util.HashSet;
import java.util.LinkedList;
import java.util.List;
import java.util.Map;
import java.util.Set;
import java.util.stream.Collectors;

/**
 * @author <a href="mailto:bill@burkecentral.com">Bill Burke</a>
 * @version $Revision: 1 $
 */
public class ModelToRepresentation {
    public static void buildGroupPath(StringBuilder sb, GroupModel group) {
        if (group.getParent() != null) {
            buildGroupPath(sb, group.getParent());
        }
        sb.append('/').append(group.getName());
    }

    public static String buildGroupPath(GroupModel group) {
        StringBuilder sb = new StringBuilder();
        buildGroupPath(sb, group);
        return sb.toString();
    }


    public static GroupRepresentation toRepresentation(GroupModel group, boolean full) {
        GroupRepresentation rep = new GroupRepresentation();
        rep.setId(group.getId());
        rep.setName(group.getName());
        rep.setPath(buildGroupPath(group));
        if (!full) return rep;
        // Role mappings
        Set<RoleModel> roles = group.getRoleMappings();
        List<String> realmRoleNames = new ArrayList<>();
        Map<String, List<String>> clientRoleNames = new HashMap<>();
        for (RoleModel role : roles) {
            if (role.getContainer() instanceof RealmModel) {
                realmRoleNames.add(role.getName());
            } else {
                ClientModel client = (ClientModel)role.getContainer();
                String clientId = client.getClientId();
                List<String> currentClientRoles = clientRoleNames.get(clientId);
                if (currentClientRoles == null) {
                    currentClientRoles = new ArrayList<>();
                    clientRoleNames.put(clientId, currentClientRoles);
                }

                currentClientRoles.add(role.getName());
            }
        }
        rep.setRealmRoles(realmRoleNames);
        rep.setClientRoles(clientRoleNames);
        Map<String, List<String>> attributes = group.getAttributes();
        rep.setAttributes(attributes);
        return rep;
    }

    public static List<GroupRepresentation> toGroupHierarchy(RealmModel realm, boolean full) {
        List<GroupRepresentation> hierarchy = new LinkedList<>();
        List<GroupModel> groups = realm.getTopLevelGroups();
        if (groups == null) return hierarchy;
        for (GroupModel group : groups) {
            GroupRepresentation rep = toGroupHierarchy(group, full);
            hierarchy.add(rep);
        }
        return hierarchy;
    }

    public static GroupRepresentation toGroupHierarchy(GroupModel group, boolean full) {
        GroupRepresentation rep = toRepresentation(group, full);
        List<GroupRepresentation> subGroups = new LinkedList<>();
        for (GroupModel subGroup : group.getSubGroups()) {
            subGroups.add(toGroupHierarchy(subGroup, full));
        }
        rep.setSubGroups(subGroups);
        return rep;
    }


    public static UserRepresentation toRepresentation(KeycloakSession session, RealmModel realm, UserModel user) {
        UserRepresentation rep = new UserRepresentation();
        rep.setId(user.getId());
        rep.setUsername(user.getUsername());
        rep.setCreatedTimestamp(user.getCreatedTimestamp());
        rep.setLastName(user.getLastName());
        rep.setFirstName(user.getFirstName());
        rep.setEmail(user.getEmail());
        rep.setEnabled(user.isEnabled());
        rep.setEmailVerified(user.isEmailVerified());
        rep.setTotp(session.userCredentialManager().isConfiguredFor(realm, user, CredentialModel.OTP));
        rep.setFederationLink(user.getFederationLink());

        List<String> reqActions = new ArrayList<String>();
        Set<String> requiredActions = user.getRequiredActions();
        for (String ra : requiredActions){
            reqActions.add(ra);
        }

        rep.setRequiredActions(reqActions);

        if (user.getAttributes() != null && !user.getAttributes().isEmpty()) {
            Map<String, List<String>> attrs = new HashMap<>();
            attrs.putAll(user.getAttributes());
            rep.setAttributes(attrs);
        }
        return rep;
    }

    public static EventRepresentation toRepresentation(Event event) {
        EventRepresentation rep = new EventRepresentation();
        rep.setTime(event.getTime());
        rep.setType(event.getType().toString());
        rep.setRealmId(event.getRealmId());
        rep.setClientId(event.getClientId());
        rep.setUserId(event.getUserId());
        rep.setSessionId(event.getSessionId());
        rep.setIpAddress(event.getIpAddress());
        rep.setError(event.getError());
        rep.setDetails(event.getDetails());
        return rep;
    }

    public static AdminEventRepresentation toRepresentation(AdminEvent adminEvent) {
        AdminEventRepresentation rep = new AdminEventRepresentation();
        rep.setTime(adminEvent.getTime());
        rep.setRealmId(adminEvent.getRealmId());
        if (adminEvent.getAuthDetails() != null) {
            rep.setAuthDetails(toRepresentation(adminEvent.getAuthDetails()));
        }
        rep.setOperationType(adminEvent.getOperationType().toString());
        if (adminEvent.getResourceType() != null) {
            rep.setResourceType(adminEvent.getResourceType().toString());
        }
        rep.setResourcePath(adminEvent.getResourcePath());
        rep.setRepresentation(adminEvent.getRepresentation());
        rep.setError(adminEvent.getError());

        return rep;
    }

    public static AuthDetailsRepresentation toRepresentation(AuthDetails authDetails) {
        AuthDetailsRepresentation rep = new AuthDetailsRepresentation();
        rep.setRealmId(authDetails.getRealmId());
        rep.setClientId(authDetails.getClientId());
        rep.setUserId(authDetails.getUserId());
        rep.setIpAddress(authDetails.getIpAddress());
        return rep;
    }

    public static RoleRepresentation toRepresentation(RoleModel role) {
        RoleRepresentation rep = new RoleRepresentation();
        rep.setId(role.getId());
        rep.setName(role.getName());
        rep.setDescription(role.getDescription());
        rep.setScopeParamRequired(role.isScopeParamRequired());
        rep.setComposite(role.isComposite());
        rep.setClientRole(role.isClientRole());
        rep.setContainerId(role.getContainerId());
        return rep;
    }

    public static RealmRepresentation toRepresentation(RealmModel realm, boolean internal) {
        RealmRepresentation rep = new RealmRepresentation();
        rep.setId(realm.getId());
        rep.setRealm(realm.getName());
        rep.setDisplayName(realm.getDisplayName());
        rep.setDisplayNameHtml(realm.getDisplayNameHtml());
        rep.setEnabled(realm.isEnabled());
        rep.setNotBefore(realm.getNotBefore());
        rep.setSslRequired(realm.getSslRequired().name().toLowerCase());
        rep.setRegistrationAllowed(realm.isRegistrationAllowed());
        rep.setRegistrationEmailAsUsername(realm.isRegistrationEmailAsUsername());
        rep.setRememberMe(realm.isRememberMe());
        rep.setBruteForceProtected(realm.isBruteForceProtected());
        rep.setMaxFailureWaitSeconds(realm.getMaxFailureWaitSeconds());
        rep.setMinimumQuickLoginWaitSeconds(realm.getMinimumQuickLoginWaitSeconds());
        rep.setWaitIncrementSeconds(realm.getWaitIncrementSeconds());
        rep.setQuickLoginCheckMilliSeconds(realm.getQuickLoginCheckMilliSeconds());
        rep.setMaxDeltaTimeSeconds(realm.getMaxDeltaTimeSeconds());
        rep.setFailureFactor(realm.getFailureFactor());

        rep.setEventsEnabled(realm.isEventsEnabled());
        if (realm.getEventsExpiration() != 0) {
            rep.setEventsExpiration(realm.getEventsExpiration());
        }
        if (realm.getEventsListeners() != null) {
            rep.setEventsListeners(new LinkedList<String>(realm.getEventsListeners()));
        }
        if (realm.getEnabledEventTypes() != null) {
            rep.setEnabledEventTypes(new LinkedList<String>(realm.getEnabledEventTypes()));
        }

        rep.setAdminEventsEnabled(realm.isAdminEventsEnabled());
        rep.setAdminEventsDetailsEnabled(realm.isAdminEventsDetailsEnabled());

        rep.setVerifyEmail(realm.isVerifyEmail());
        rep.setResetPasswordAllowed(realm.isResetPasswordAllowed());
        rep.setEditUsernameAllowed(realm.isEditUsernameAllowed());
        rep.setRevokeRefreshToken(realm.isRevokeRefreshToken());
        rep.setAccessTokenLifespan(realm.getAccessTokenLifespan());
        rep.setAccessTokenLifespanForImplicitFlow(realm.getAccessTokenLifespanForImplicitFlow());
        rep.setSsoSessionIdleTimeout(realm.getSsoSessionIdleTimeout());
        rep.setSsoSessionMaxLifespan(realm.getSsoSessionMaxLifespan());
        rep.setOfflineSessionIdleTimeout(realm.getOfflineSessionIdleTimeout());
        rep.setAccessCodeLifespan(realm.getAccessCodeLifespan());
        rep.setAccessCodeLifespanUserAction(realm.getAccessCodeLifespanUserAction());
        rep.setAccessCodeLifespanLogin(realm.getAccessCodeLifespanLogin());
        rep.setSmtpServer(new HashMap<>(realm.getSmtpConfig()));
        rep.setBrowserSecurityHeaders(realm.getBrowserSecurityHeaders());
        rep.setAccountTheme(realm.getAccountTheme());
        rep.setLoginTheme(realm.getLoginTheme());
        rep.setAdminTheme(realm.getAdminTheme());
        rep.setEmailTheme(realm.getEmailTheme());
        if (realm.getPasswordPolicy() != null) {
            rep.setPasswordPolicy(realm.getPasswordPolicy().toString());
        }
        OTPPolicy otpPolicy = realm.getOTPPolicy();
        rep.setOtpPolicyAlgorithm(otpPolicy.getAlgorithm());
        rep.setOtpPolicyPeriod(otpPolicy.getPeriod());
        rep.setOtpPolicyDigits(otpPolicy.getDigits());
        rep.setOtpPolicyInitialCounter(otpPolicy.getInitialCounter());
        rep.setOtpPolicyType(otpPolicy.getType());
        rep.setOtpPolicyLookAheadWindow(otpPolicy.getLookAheadWindow());
        if (realm.getBrowserFlow() != null) rep.setBrowserFlow(realm.getBrowserFlow().getAlias());
        if (realm.getRegistrationFlow() != null) rep.setRegistrationFlow(realm.getRegistrationFlow().getAlias());
        if (realm.getDirectGrantFlow() != null) rep.setDirectGrantFlow(realm.getDirectGrantFlow().getAlias());
        if (realm.getResetCredentialsFlow() != null) rep.setResetCredentialsFlow(realm.getResetCredentialsFlow().getAlias());
        if (realm.getClientAuthenticationFlow() != null) rep.setClientAuthenticationFlow(realm.getClientAuthenticationFlow().getAlias());

        List<String> defaultRoles = realm.getDefaultRoles();
        if (!defaultRoles.isEmpty()) {
            List<String> roleStrings = new ArrayList<String>();
            roleStrings.addAll(defaultRoles);
            rep.setDefaultRoles(roleStrings);
        }
        List<GroupModel> defaultGroups = realm.getDefaultGroups();
        if (!defaultGroups.isEmpty()) {
            List<String> groupPaths = new LinkedList<>();
            for (GroupModel group : defaultGroups) {
                groupPaths.add(ModelToRepresentation.buildGroupPath(group));
            }
            rep.setDefaultGroups(groupPaths);
        }

        List<RequiredCredentialModel> requiredCredentialModels = realm.getRequiredCredentials();
        if (requiredCredentialModels.size() > 0) {
            rep.setRequiredCredentials(new HashSet<String>());
            for (RequiredCredentialModel cred : requiredCredentialModels) {
                rep.getRequiredCredentials().add(cred.getType());
            }
        }

        List<UserFederationProviderModel> fedProviderModels = realm.getUserFederationProviders();
        if (fedProviderModels.size() > 0) {
            List<UserFederationProviderRepresentation> fedProviderReps = new ArrayList<UserFederationProviderRepresentation>();
            for (UserFederationProviderModel model : fedProviderModels) {
                UserFederationProviderRepresentation fedProvRep = toRepresentation(model);
                fedProviderReps.add(fedProvRep);
            }
            rep.setUserFederationProviders(fedProviderReps);
        }

        for (UserFederationMapperModel mapper : realm.getUserFederationMappers()) {
            rep.addUserFederationMapper(toRepresentation(realm, mapper));
        }

        for (IdentityProviderModel provider : realm.getIdentityProviders()) {
            rep.addIdentityProvider(toRepresentation(realm, provider));
        }

        for (IdentityProviderMapperModel mapper : realm.getIdentityProviderMappers()) {
            rep.addIdentityProviderMapper(toRepresentation(mapper));
        }

        rep.setInternationalizationEnabled(realm.isInternationalizationEnabled());
        if(realm.getSupportedLocales() != null){
            rep.setSupportedLocales(new HashSet<String>());
            rep.getSupportedLocales().addAll(realm.getSupportedLocales());
        }
        rep.setDefaultLocale(realm.getDefaultLocale());
        if (internal) {
            exportAuthenticationFlows(realm, rep);
            exportRequiredActions(realm, rep);
            exportGroups(realm, rep);
        }

        Map<String, String> attributes = realm.getAttributes();
        rep.setAttributes(attributes);

        if (!internal) {
            rep = StripSecretsUtils.strip(rep);
        }

        return rep;
    }

    public static void exportGroups(RealmModel realm, RealmRepresentation rep) {
        List<GroupRepresentation> groups = toGroupHierarchy(realm, true);
        rep.setGroups(groups);
    }

    public static void exportAuthenticationFlows(RealmModel realm, RealmRepresentation rep) {
        rep.setAuthenticationFlows(new LinkedList<AuthenticationFlowRepresentation>());
        rep.setAuthenticatorConfig(new LinkedList<AuthenticatorConfigRepresentation>());

        List<AuthenticationFlowModel> authenticationFlows = new ArrayList<>(realm.getAuthenticationFlows());
        //ensure consistent ordering of authenticationFlows.
        Collections.sort(authenticationFlows, new Comparator<AuthenticationFlowModel>() {
            @Override
            public int compare(AuthenticationFlowModel left, AuthenticationFlowModel right) {
                return left.getAlias().compareTo(right.getAlias());
            }
        });

        for (AuthenticationFlowModel model : authenticationFlows) {
            AuthenticationFlowRepresentation flowRep = toRepresentation(realm, model);
            rep.getAuthenticationFlows().add(flowRep);
        }

        List<AuthenticatorConfigModel> authenticatorConfigs = new ArrayList<>(realm.getAuthenticatorConfigs());
        //ensure consistent ordering of authenticatorConfigs.
        Collections.sort(authenticatorConfigs, new Comparator<AuthenticatorConfigModel>() {
            @Override
            public int compare(AuthenticatorConfigModel left, AuthenticatorConfigModel right) {
                return left.getAlias().compareTo(right.getAlias());
            }
        });

        for (AuthenticatorConfigModel model : authenticatorConfigs) {
            rep.getAuthenticatorConfig().add(toRepresentation(model));
        }

    }

    public static void exportRequiredActions(RealmModel realm, RealmRepresentation rep) {

        rep.setRequiredActions(new LinkedList<RequiredActionProviderRepresentation>());

        List<RequiredActionProviderModel> requiredActionProviders = realm.getRequiredActionProviders();
        List<RequiredActionProviderModel> copy = new LinkedList<>();
        copy.addAll(requiredActionProviders);
        requiredActionProviders = copy;
        //ensure consistent ordering of requiredActionProviders.
        Collections.sort(requiredActionProviders, new Comparator<RequiredActionProviderModel>() {
            @Override
            public int compare(RequiredActionProviderModel left, RequiredActionProviderModel right) {
                return left.getAlias().compareTo(right.getAlias());
            }
        });

        for (RequiredActionProviderModel model : requiredActionProviders) {
            RequiredActionProviderRepresentation action = toRepresentation(model);
            rep.getRequiredActions().add(action);
        }
    }


    public static RealmEventsConfigRepresentation toEventsConfigReprensetation(RealmModel realm) {
        RealmEventsConfigRepresentation rep = new RealmEventsConfigRepresentation();
        rep.setEventsEnabled(realm.isEventsEnabled());

        if (realm.getEventsExpiration() != 0) {
            rep.setEventsExpiration(realm.getEventsExpiration());
        }

        if (realm.getEventsListeners() != null) {
            rep.setEventsListeners(new LinkedList<>(realm.getEventsListeners()));
        }

        if(realm.getEnabledEventTypes() != null) {
            rep.setEnabledEventTypes(new LinkedList<>(realm.getEnabledEventTypes()));
        }

        rep.setAdminEventsEnabled(realm.isAdminEventsEnabled());

        rep.setAdminEventsDetailsEnabled(realm.isAdminEventsDetailsEnabled());

        return rep;
    }

    public static CredentialRepresentation toRepresentation(UserCredentialModel cred) {
        CredentialRepresentation rep = new CredentialRepresentation();
        rep.setType(CredentialRepresentation.SECRET);
        rep.setValue(cred.getValue());
        return rep;
    }

    public static FederatedIdentityRepresentation toRepresentation(FederatedIdentityModel socialLink) {
        FederatedIdentityRepresentation rep = new FederatedIdentityRepresentation();
        rep.setUserName(socialLink.getUserName());
        rep.setIdentityProvider(socialLink.getIdentityProvider());
        rep.setUserId(socialLink.getUserId());
        return rep;
    }

    public static UserSessionRepresentation toRepresentation(UserSessionModel session) {
        UserSessionRepresentation rep = new UserSessionRepresentation();
        rep.setId(session.getId());
        rep.setStart(Time.toMillis(session.getStarted()));
        rep.setLastAccess(Time.toMillis(session.getLastSessionRefresh()));
        rep.setUsername(session.getUser().getUsername());
        rep.setUserId(session.getUser().getId());
        rep.setIpAddress(session.getIpAddress());
        for (ClientSessionModel clientSession : session.getClientSessions()) {
            ClientModel client = clientSession.getClient();
            rep.getClients().put(client.getId(), client.getClientId());
        }
        return rep;
    }

    public static ClientTemplateRepresentation toRepresentation(ClientTemplateModel clientModel) {
        ClientTemplateRepresentation rep = new ClientTemplateRepresentation();
        rep.setId(clientModel.getId());
        rep.setName(clientModel.getName());
        rep.setDescription(clientModel.getDescription());
        rep.setProtocol(clientModel.getProtocol());
        if (!clientModel.getProtocolMappers().isEmpty()) {
            List<ProtocolMapperRepresentation> mappings = new LinkedList<>();
            for (ProtocolMapperModel model : clientModel.getProtocolMappers()) {
                mappings.add(toRepresentation(model));
            }
            rep.setProtocolMappers(mappings);
        }
        rep.setFullScopeAllowed(clientModel.isFullScopeAllowed());

        return rep;
    }


    public static ClientRepresentation toRepresentation(ClientModel clientModel) {
        ClientRepresentation rep = new ClientRepresentation();
        rep.setId(clientModel.getId());
        rep.setClientId(clientModel.getClientId());
        rep.setName(clientModel.getName());
        rep.setDescription(clientModel.getDescription());
        rep.setEnabled(clientModel.isEnabled());
        rep.setAdminUrl(clientModel.getManagementUrl());
        rep.setPublicClient(clientModel.isPublicClient());
        rep.setFrontchannelLogout(clientModel.isFrontchannelLogout());
        rep.setProtocol(clientModel.getProtocol());
        rep.setAttributes(clientModel.getAttributes());
        rep.setFullScopeAllowed(clientModel.isFullScopeAllowed());
        rep.setBearerOnly(clientModel.isBearerOnly());
        rep.setConsentRequired(clientModel.isConsentRequired());
        rep.setStandardFlowEnabled(clientModel.isStandardFlowEnabled());
        rep.setImplicitFlowEnabled(clientModel.isImplicitFlowEnabled());
        rep.setDirectAccessGrantsEnabled(clientModel.isDirectAccessGrantsEnabled());
        rep.setServiceAccountsEnabled(clientModel.isServiceAccountsEnabled());
        rep.setSurrogateAuthRequired(clientModel.isSurrogateAuthRequired());
        rep.setRootUrl(clientModel.getRootUrl());
        rep.setBaseUrl(clientModel.getBaseUrl());
        rep.setNotBefore(clientModel.getNotBefore());
        rep.setNodeReRegistrationTimeout(clientModel.getNodeReRegistrationTimeout());
        rep.setClientAuthenticatorType(clientModel.getClientAuthenticatorType());
        if (clientModel.getClientTemplate() != null) rep.setClientTemplate(clientModel.getClientTemplate().getName());

        Set<String> redirectUris = clientModel.getRedirectUris();
        if (redirectUris != null) {
            rep.setRedirectUris(new LinkedList<>(redirectUris));
        }

        Set<String> webOrigins = clientModel.getWebOrigins();
        if (webOrigins != null) {
            rep.setWebOrigins(new LinkedList<>(webOrigins));
        }

        if (!clientModel.getDefaultRoles().isEmpty()) {
            rep.setDefaultRoles(clientModel.getDefaultRoles().toArray(new String[0]));
        }

        if (!clientModel.getRegisteredNodes().isEmpty()) {
            rep.setRegisteredNodes(new HashMap<>(clientModel.getRegisteredNodes()));
        }

        if (!clientModel.getProtocolMappers().isEmpty()) {
            List<ProtocolMapperRepresentation> mappings = new LinkedList<>();
            for (ProtocolMapperModel model : clientModel.getProtocolMappers()) {
                mappings.add(toRepresentation(model));
            }
            rep.setProtocolMappers(mappings);
        }
        rep.setUseTemplateMappers(clientModel.useTemplateMappers());
        rep.setUseTemplateConfig(clientModel.useTemplateConfig());
        rep.setUseTemplateScope(clientModel.useTemplateScope());

        return rep;
    }

    public static UserFederationProviderRepresentation toRepresentation(UserFederationProviderModel model) {
        UserFederationProviderRepresentation rep = new UserFederationProviderRepresentation();
        rep.setId(model.getId());
        rep.setConfig(model.getConfig());
        rep.setProviderName(model.getProviderName());
        rep.setPriority(model.getPriority());
        rep.setDisplayName(model.getDisplayName());
        rep.setFullSyncPeriod(model.getFullSyncPeriod());
        rep.setChangedSyncPeriod(model.getChangedSyncPeriod());
        rep.setLastSync(model.getLastSync());
        return rep;
    }

     public static UserFederationMapperRepresentation toRepresentation(RealmModel realm, UserFederationMapperModel model) {
        UserFederationMapperRepresentation rep = new UserFederationMapperRepresentation();
        rep.setId(model.getId());
        rep.setName(model.getName());
        rep.setFederationMapperType(model.getFederationMapperType());
        Map<String, String> config = new HashMap<String, String>();
        config.putAll(model.getConfig());
        rep.setConfig(config);

        UserFederationProviderModel fedProvider = KeycloakModelUtils.findUserFederationProviderById(model.getFederationProviderId(), realm);
        if (fedProvider == null) {
            throw new ModelException("Couldn't find federation provider with ID " + model.getId());
        }
        rep.setFederationProviderDisplayName(fedProvider.getDisplayName());

        return rep;
    }

    public static IdentityProviderRepresentation toRepresentation(RealmModel realm, IdentityProviderModel identityProviderModel) {
        IdentityProviderRepresentation providerRep = new IdentityProviderRepresentation();

        providerRep.setInternalId(identityProviderModel.getInternalId());
        providerRep.setProviderId(identityProviderModel.getProviderId());
        providerRep.setAlias(identityProviderModel.getAlias());
        providerRep.setDisplayName(identityProviderModel.getDisplayName());
        providerRep.setEnabled(identityProviderModel.isEnabled());
        providerRep.setStoreToken(identityProviderModel.isStoreToken());
        providerRep.setTrustEmail(identityProviderModel.isTrustEmail());
        providerRep.setAuthenticateByDefault(identityProviderModel.isAuthenticateByDefault());
        providerRep.setConfig(new HashMap<>(identityProviderModel.getConfig()));
        providerRep.setAddReadTokenRoleOnCreate(identityProviderModel.isAddReadTokenRoleOnCreate());

        String firstBrokerLoginFlowId = identityProviderModel.getFirstBrokerLoginFlowId();
        if (firstBrokerLoginFlowId != null) {
            AuthenticationFlowModel flow = realm.getAuthenticationFlowById(firstBrokerLoginFlowId);
            if (flow == null) {
                throw new ModelException("Couldn't find authentication flow with id " + firstBrokerLoginFlowId);
            }
            providerRep.setFirstBrokerLoginFlowAlias(flow.getAlias());
        }

        String postBrokerLoginFlowId = identityProviderModel.getPostBrokerLoginFlowId();
        if (postBrokerLoginFlowId != null) {
            AuthenticationFlowModel flow = realm.getAuthenticationFlowById(postBrokerLoginFlowId);
            if (flow == null) {
                throw new ModelException("Couldn't find authentication flow with id " + postBrokerLoginFlowId);
            }
            providerRep.setPostBrokerLoginFlowAlias(flow.getAlias());
        }

        return providerRep;
    }

    public static ProtocolMapperRepresentation toRepresentation(ProtocolMapperModel model) {
        ProtocolMapperRepresentation rep = new ProtocolMapperRepresentation();
        rep.setId(model.getId());
        rep.setProtocol(model.getProtocol());
        Map<String, String> config = new HashMap<String, String>();
        config.putAll(model.getConfig());
        rep.setConfig(config);
        rep.setName(model.getName());
        rep.setProtocolMapper(model.getProtocolMapper());
        rep.setConsentText(model.getConsentText());
        rep.setConsentRequired(model.isConsentRequired());
        return rep;
    }

    public static IdentityProviderMapperRepresentation toRepresentation(IdentityProviderMapperModel model) {
        IdentityProviderMapperRepresentation rep = new IdentityProviderMapperRepresentation();
        rep.setId(model.getId());
        rep.setIdentityProviderMapper(model.getIdentityProviderMapper());
        rep.setIdentityProviderAlias(model.getIdentityProviderAlias());
        Map<String, String> config = new HashMap<String, String>();
        config.putAll(model.getConfig());
        rep.setConfig(config);
        rep.setName(model.getName());
        return rep;
    }

    public static UserConsentRepresentation toRepresentation(UserConsentModel model) {
        String clientId = model.getClient().getClientId();

        Map<String, List<String>> grantedProtocolMappers = new HashMap<String, List<String>>();
        for (ProtocolMapperModel protocolMapper : model.getGrantedProtocolMappers()) {
            String protocol = protocolMapper.getProtocol();
            List<String> currentProtocolMappers = grantedProtocolMappers.get(protocol);
            if (currentProtocolMappers == null) {
                currentProtocolMappers = new LinkedList<String>();
                grantedProtocolMappers.put(protocol, currentProtocolMappers);
            }
            currentProtocolMappers.add(protocolMapper.getName());
        }

        List<String> grantedRealmRoles = new LinkedList<String>();
        Map<String, List<String>> grantedClientRoles = new HashMap<String, List<String>>();
        for (RoleModel role : model.getGrantedRoles()) {
            if (role.getContainer() instanceof RealmModel) {
                grantedRealmRoles.add(role.getName());
            } else {
                ClientModel client2 = (ClientModel) role.getContainer();

                String clientId2 = client2.getClientId();
                List<String> currentClientRoles = grantedClientRoles.get(clientId2);
                if (currentClientRoles == null) {
                    currentClientRoles = new LinkedList<String>();
                    grantedClientRoles.put(clientId2, currentClientRoles);
                }
                currentClientRoles.add(role.getName());
            }
        }


        UserConsentRepresentation consentRep = new UserConsentRepresentation();
        consentRep.setClientId(clientId);
        consentRep.setGrantedProtocolMappers(grantedProtocolMappers);
        consentRep.setGrantedRealmRoles(grantedRealmRoles);
        consentRep.setGrantedClientRoles(grantedClientRoles);
        consentRep.setCreatedDate(model.getCreatedDate());
        consentRep.setLastUpdatedDate(model.getLastUpdatedDate());
        return consentRep;
    }

    public static AuthenticationFlowRepresentation  toRepresentation(RealmModel realm, AuthenticationFlowModel model) {
        AuthenticationFlowRepresentation rep = new AuthenticationFlowRepresentation();
        rep.setId(model.getId());
        rep.setBuiltIn(model.isBuiltIn());
        rep.setTopLevel(model.isTopLevel());
        rep.setProviderId(model.getProviderId());
        rep.setAlias(model.getAlias());
        rep.setDescription(model.getDescription());
        rep.setAuthenticationExecutions(new LinkedList<AuthenticationExecutionExportRepresentation>());
        for (AuthenticationExecutionModel execution : realm.getAuthenticationExecutions(model.getId())) {
            rep.getAuthenticationExecutions().add(toRepresentation(realm, execution));
        }
        return rep;

    }

    public static AuthenticationExecutionExportRepresentation toRepresentation(RealmModel realm, AuthenticationExecutionModel model) {
        AuthenticationExecutionExportRepresentation rep = new AuthenticationExecutionExportRepresentation();
        if (model.getAuthenticatorConfig() != null) {
            AuthenticatorConfigModel config = realm.getAuthenticatorConfigById(model.getAuthenticatorConfig());
            rep.setAuthenticatorConfig(config.getAlias());
        }
        rep.setAuthenticator(model.getAuthenticator());
        rep.setAutheticatorFlow(model.isAuthenticatorFlow());
        if (model.getFlowId() != null) {
            AuthenticationFlowModel flow = realm.getAuthenticationFlowById(model.getFlowId());
            rep.setFlowAlias(flow.getAlias());
       }
        rep.setPriority(model.getPriority());
        rep.setRequirement(model.getRequirement().name());
        return rep;
    }

    public static AuthenticatorConfigRepresentation toRepresentation(AuthenticatorConfigModel model) {
        AuthenticatorConfigRepresentation rep = new AuthenticatorConfigRepresentation();
        rep.setId(model.getId());
        rep.setAlias(model.getAlias());
        rep.setConfig(model.getConfig());
        return rep;
    }

    public static RequiredActionProviderRepresentation toRepresentation(RequiredActionProviderModel model) {
        RequiredActionProviderRepresentation rep = new RequiredActionProviderRepresentation();
        rep.setAlias(model.getAlias());
        rep.setDefaultAction(model.isDefaultAction());
        rep.setEnabled(model.isEnabled());
        rep.setConfig(model.getConfig());
        rep.setName(model.getName());
        rep.setProviderId(model.getProviderId());
        return rep;
    }

    public static List<ConfigPropertyRepresentation> toRepresentation(List<ProviderConfigProperty> configProperties) {
        List<ConfigPropertyRepresentation> propertiesRep = new LinkedList<>();
        for (ProviderConfigProperty prop : configProperties) {
            ConfigPropertyRepresentation propRep = toRepresentation(prop);
            propertiesRep.add(propRep);
        }
        return propertiesRep;
    }

    public static ConfigPropertyRepresentation toRepresentation(ProviderConfigProperty prop) {
        ConfigPropertyRepresentation propRep = new ConfigPropertyRepresentation();
        propRep.setName(prop.getName());
        propRep.setLabel(prop.getLabel());
        propRep.setType(prop.getType());
        propRep.setDefaultValue(prop.getDefaultValue());
        propRep.setOptions(prop.getOptions());
        propRep.setHelpText(prop.getHelpText());
        propRep.setSecret(prop.isSecret());
        return propRep;
    }

    public static ComponentRepresentation toRepresentation(KeycloakSession session, ComponentModel component, boolean internal) {
        ComponentRepresentation rep = new ComponentRepresentation();
        rep.setId(component.getId());
        rep.setName(component.getName());
        rep.setProviderId(component.getProviderId());
        rep.setProviderType(component.getProviderType());
        rep.setSubType(component.getSubType());
        rep.setParentId(component.getParentId());
<<<<<<< HEAD
        if (internal) {
            rep.setConfig(component.getConfig());
        } else {
            Map<String, ProviderConfigProperty> configProperties = ComponentUtil.getComponentConfigProperties(session, component);
            MultivaluedHashMap<String, String> config = new MultivaluedHashMap<>();

            for (Map.Entry<String, List<String>> e : component.getConfig().entrySet()) {
                ProviderConfigProperty configProperty = configProperties.get(e.getKey());
                if (configProperty != null) {
                    if (configProperty.isSecret()) {
                        config.putSingle(e.getKey(), ComponentRepresentation.SECRET_VALUE);
                    } else {
                        config.put(e.getKey(), e.getValue());
                    }
                } else {
                    config.put(e.getKey(), e.getValue());
                }
            }

            rep.setConfig(config);
=======
        rep.setConfig(new MultivaluedHashMap<>(component.getConfig()));
        if (!internal) {
            rep = StripSecretsUtils.strip(session, rep);
>>>>>>> dcaac76b
        }
        return rep;
    }

    public static ScopeRepresentation toRepresentation(Scope model, AuthorizationProvider authorizationProvider) {
        ScopeRepresentation scope = new ScopeRepresentation();

        scope.setId(model.getId());
        scope.setName(model.getName());
        scope.setIconUri(model.getIconUri());

        StoreFactory storeFactory = authorizationProvider.getStoreFactory();

        scope.setResources(new ArrayList<>());

        storeFactory.getResourceStore().findByScope(model.getId()).forEach(resource -> scope.getResources().add(toRepresentation(resource, resource.getResourceServer(), authorizationProvider)));

        PolicyStore policyStore = storeFactory.getPolicyStore();

        scope.setPolicies(new ArrayList<>());

        policyStore.findByScopeIds(Arrays.asList(model.getId()), model.getResourceServer().getId()).forEach(policyModel -> {
            PolicyRepresentation policy = new PolicyRepresentation();

            policy.setId(policyModel.getId());
            policy.setName(policyModel.getName());
            policy.setType(policyModel.getType());

            if (!scope.getPolicies().contains(policy)) {
                scope.getPolicies().add(policy);
            }
        });

        return scope;
    }

    public static ResourceServerRepresentation toRepresentation(ResourceServer model, ClientModel client) {
        ResourceServerRepresentation server = new ResourceServerRepresentation();

        server.setId(model.getId());
        server.setClientId(model.getClientId());
        server.setName(client.getClientId());
        server.setAllowRemoteResourceManagement(model.isAllowRemoteResourceManagement());
        server.setPolicyEnforcementMode(model.getPolicyEnforcementMode());

        return server;
    }

    public static PolicyRepresentation toRepresentation(Policy model, AuthorizationProvider authorization) {
        PolicyRepresentation representation = new PolicyRepresentation();

        representation.setId(model.getId());
        representation.setName(model.getName());
        representation.setDescription(model.getDescription());
        representation.setType(model.getType());
        representation.setDecisionStrategy(model.getDecisionStrategy());
        representation.setLogic(model.getLogic());
        representation.setConfig(new HashMap<>(model.getConfig()));

        List<Policy> policies = authorization.getStoreFactory().getPolicyStore().findDependentPolicies(model.getId());

        representation.setDependentPolicies(policies.stream().map(policy -> {
            PolicyRepresentation representation1 = new PolicyRepresentation();

            representation1.setId(policy.getId());
            representation1.setName(policy.getName());

            return representation1;
        }).collect(Collectors.toList()));

        List<PolicyRepresentation> associatedPolicies = new ArrayList<>();

        List<String> obj = model.getAssociatedPolicies().stream().map(policy -> {
            PolicyRepresentation representation1 = new PolicyRepresentation();

            representation1.setId(policy.getId());
            representation1.setName(policy.getName());
            representation1.setType(policy.getType());

            associatedPolicies.add(representation1);

            return policy.getId();
        }).collect(Collectors.toList());

        representation.setAssociatedPolicies(associatedPolicies);

        try {
            representation.getConfig().put("applyPolicies", JsonSerialization.writeValueAsString(obj));
        } catch (IOException e) {
            e.printStackTrace();
        }

        return representation;
    }

    public static ResourceRepresentation toRepresentation(Resource model, ResourceServer resourceServer, AuthorizationProvider authorization) {
        ResourceRepresentation resource = new ResourceRepresentation();

        resource.setId(model.getId());
        resource.setType(model.getType());
        resource.setName(model.getName());
        resource.setUri(model.getUri());
        resource.setIconUri(model.getIconUri());

        ResourceOwnerRepresentation owner = new ResourceOwnerRepresentation();

        owner.setId(model.getOwner());

        KeycloakSession keycloakSession = authorization.getKeycloakSession();
        RealmModel realm = authorization.getRealm();

        if (owner.getId().equals(resourceServer.getClientId())) {
            ClientModel clientModel = realm.getClientById(resourceServer.getClientId());
            owner.setName(clientModel.getClientId());
        } else {
            UserModel userModel = keycloakSession.users().getUserById(owner.getId(), realm);

            if (userModel == null) {
                throw new RuntimeException("Could not find the user [" + owner.getId() + "] who owns the Resource [" + resource.getId() + "].");
            }

            owner.setName(userModel.getUsername());
        }

        resource.setOwner(owner);

        resource.setScopes(model.getScopes().stream().map(model1 -> {
            ScopeRepresentation scope = new ScopeRepresentation();
            scope.setId(model1.getId());
            scope.setName(model1.getName());
            String iconUri = model1.getIconUri();
            if (iconUri != null) {
                scope.setIconUri(iconUri);
            }
            return scope;
        }).collect(Collectors.toSet()));

        resource.setTypedScopes(new ArrayList<>());

        if (resource.getType() != null) {
            ResourceStore resourceStore = authorization.getStoreFactory().getResourceStore();
            for (Resource typed : resourceStore.findByType(resource.getType())) {
                if (typed.getOwner().equals(resourceServer.getClientId()) && !typed.getId().equals(resource.getId())) {
                    resource.setTypedScopes(typed.getScopes().stream().map(model1 -> {
                        ScopeRepresentation scope = new ScopeRepresentation();
                        scope.setId(model1.getId());
                        scope.setName(model1.getName());
                        String iconUri = model1.getIconUri();
                        if (iconUri != null) {
                            scope.setIconUri(iconUri);
                        }
                        return scope;
                    }).filter(scopeRepresentation -> !resource.getScopes().contains(scopeRepresentation)).collect(Collectors.toList()));
                }
            }
        }

        resource.setPolicies(new ArrayList<>());

        Set<Policy> policies = new HashSet<>();
        PolicyStore policyStore = authorization.getStoreFactory().getPolicyStore();

        policies.addAll(policyStore.findByResource(resource.getId()));
        policies.addAll(policyStore.findByResourceType(resource.getType(), resourceServer.getId()));
        policies.addAll(policyStore.findByScopeIds(resource.getScopes().stream().map(scope -> scope.getId()).collect(Collectors.toList()), resourceServer.getId()));

        for (Policy policyModel : policies) {
            PolicyRepresentation policy = new PolicyRepresentation();

            policy.setId(policyModel.getId());
            policy.setName(policyModel.getName());
            policy.setType(policyModel.getType());

            if (!resource.getPolicies().contains(policy)) {
                resource.getPolicies().add(policy);
            }
        }

        return resource;
    }
}<|MERGE_RESOLUTION|>--- conflicted
+++ resolved
@@ -385,10 +385,6 @@
         Map<String, String> attributes = realm.getAttributes();
         rep.setAttributes(attributes);
 
-        if (!internal) {
-            rep = StripSecretsUtils.strip(rep);
-        }
-
         return rep;
     }
 
@@ -626,7 +622,7 @@
         providerRep.setStoreToken(identityProviderModel.isStoreToken());
         providerRep.setTrustEmail(identityProviderModel.isTrustEmail());
         providerRep.setAuthenticateByDefault(identityProviderModel.isAuthenticateByDefault());
-        providerRep.setConfig(new HashMap<>(identityProviderModel.getConfig()));
+        providerRep.setConfig(identityProviderModel.getConfig());
         providerRep.setAddReadTokenRoleOnCreate(identityProviderModel.isAddReadTokenRoleOnCreate());
 
         String firstBrokerLoginFlowId = identityProviderModel.getFirstBrokerLoginFlowId();
@@ -800,32 +796,9 @@
         rep.setProviderType(component.getProviderType());
         rep.setSubType(component.getSubType());
         rep.setParentId(component.getParentId());
-<<<<<<< HEAD
-        if (internal) {
-            rep.setConfig(component.getConfig());
-        } else {
-            Map<String, ProviderConfigProperty> configProperties = ComponentUtil.getComponentConfigProperties(session, component);
-            MultivaluedHashMap<String, String> config = new MultivaluedHashMap<>();
-
-            for (Map.Entry<String, List<String>> e : component.getConfig().entrySet()) {
-                ProviderConfigProperty configProperty = configProperties.get(e.getKey());
-                if (configProperty != null) {
-                    if (configProperty.isSecret()) {
-                        config.putSingle(e.getKey(), ComponentRepresentation.SECRET_VALUE);
-                    } else {
-                        config.put(e.getKey(), e.getValue());
-                    }
-                } else {
-                    config.put(e.getKey(), e.getValue());
-                }
-            }
-
-            rep.setConfig(config);
-=======
         rep.setConfig(new MultivaluedHashMap<>(component.getConfig()));
         if (!internal) {
             rep = StripSecretsUtils.strip(session, rep);
->>>>>>> dcaac76b
         }
         return rep;
     }
